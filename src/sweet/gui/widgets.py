--- conflicted
+++ resolved
@@ -2447,11 +2447,6 @@
 
     def __init__(self, *args, **kwargs):
         super(SuiteContextsView, self).__init__(*args, **kwargs)
-<<<<<<< HEAD
-
-        ctx_list = ComboBox()
-=======
->>>>>>> 27df2997
         ctx_view = ResolvedContextView()
 
         layout = QtWidgets.QVBoxLayout(self)
